--- conflicted
+++ resolved
@@ -470,35 +470,6 @@
         with xr.open_dataset(msk_path) as msk_data:  # Automatically closes the dataset
             ann_count = np.count_nonzero(msk_data['class'].values == 1)
         return ann_count > 10, task
-<<<<<<< HEAD
-
-    def classify_patches(self):
-        """Categorizes patches into annotated and non-annotated based on mask annotations."""
-        img_patches_dir = self.base_folder / "patches" / self.satellite
-        msk_patches_dir = self.base_folder / "patches" / "annotation"
-        img_files = sorted(img_patches_dir.iterdir(), key=extract_patch_coordinates)
-        msk_files = sorted(msk_patches_dir.iterdir(), key=extract_patch_coordinates)
-        patch_pairs = list(zip(img_files, msk_files))
-
-        categorized_patches = {"annotated": [], "non_annotated": []}
-        with ThreadPoolExecutor(max_workers=os.cpu_count()) as executor:
-            future_tasks = {executor.submit(SatelliteDataCube._is_patch_annotated, pair): pair for pair in patch_pairs}
-
-            with tqdm(total=len(future_tasks), desc="Categorize patches") as pbar:
-                for future in as_completed(future_tasks):
-                    pair = None  # Initialize pair to None or a default value
-                    try:
-                        has_annotation, pair = future.result()
-                        category = "annotated" if has_annotation else "non_annotated"
-                        categorized_patches[category].append(pair)
-                    except Exception as exc:
-                        tqdm.write(f"Error processing task. Exception: {exc}")
-                    finally:
-                        pbar.update(1)
-                        pbar.refresh()
-        return categorized_patches
-=======
->>>>>>> 444e458a
     
 class Sentinel2DataCube(SatelliteDataCube):
     """
